--- conflicted
+++ resolved
@@ -369,10 +369,6 @@
    "metadata": {},
    "outputs": [],
    "source": [
-<<<<<<< HEAD
-    "# Check the pediction file is valid\n",
-    "from validation.predictor_validation import validate_submission\n",
-=======
     "!head predictions/2020-08-01_2020-08-04.csv"
    ]
   },
@@ -390,9 +386,9 @@
    "metadata": {},
    "outputs": [],
    "source": [
+    "# Check the pediction file is valid\n",
     "import os\n",
-    "from validation.validation import validate_submission\n",
->>>>>>> d1d9cff5
+    "from validation.predictor_validation import validate_submission\n",
     "\n",
     "def validate(start_date, end_date, ip_file, output_file):\n",
     "    # First, delete any potential old file\n",
